"""Adapters for registering models with django-watson."""

from __future__ import unicode_literals

import sys
<<<<<<< HEAD
from itertools import chain, islice
=======
import json
from itertools import chain
>>>>>>> 6f2e5214
from threading import local
from functools import wraps
from weakref import WeakValueDictionary

from django.conf import settings
from django.core.signals import request_finished
from django.core.exceptions import ImproperlyConfigured
from django.contrib.contenttypes.models import ContentType
from django.db import models
from django.db.models import Q
from django.db.models.query import QuerySet
from django.db.models.signals import post_save, pre_delete
from django.utils.encoding import force_text
from django.utils.html import strip_tags
from django.utils.importlib import import_module

from watson.models import SearchEntry, has_int_pk


class SearchAdapterError(Exception):

    """Something went wrong with a search adapter."""


class SearchAdapter(object):

    """An adapter for performing a full-text search on a model."""
    
    # Use to specify the fields that should be included in the search.
    fields = ()
    
    # Use to exclude fields from the search.
    exclude = ()
    
    # Use to specify object properties to be stored in the search index.
    store = ()
    
    def __init__(self, model):
        """Initializes the search adapter."""
        self.model = model
    
    def _resolve_field(self, obj, name):
        """Resolves the content of the given model field."""
        name_parts = name.split("__", 1)
        prefix = name_parts[0]
        # Get the attribute.
        if hasattr(obj, prefix):
            value = getattr(obj, prefix)
            if callable(value):
                value = value()
        elif hasattr(self, prefix):
            value = getattr(self, prefix)
            if callable(value):
                value = value(obj)
        else:
            raise SearchAdapterError("Could not find a property called {name!r} on either {obj!r} or {search_adapter!r}".format(
                name = prefix,
                obj = obj,
                search_adapter = self,
            ))
        # Look up recursive fields.
        if len(name_parts) == 2:
            if isinstance(value, (QuerySet, models.Manager)):
                return " ".join(force_text(self._resolve_field(obj, name_parts[1])) for obj in value.all())
            return self._resolve_field(value, name_parts[1])
        # Resolve querysets.
        if isinstance(value, (QuerySet, models.Manager)):
            value = " ".join(force_text(related) for related in value.all())
        # Resolution complete!
        return value
    
    def prepare_content(self, content):
        """Sanitizes the given content string for better parsing by the search engine."""
        # Strip out HTML tags.
        content = strip_tags(content)
        return content
    
    def get_title(self, obj):
        """
        Returns the title of this search result. This is given high priority in search result ranking.
        
        You can access the title of the search entry as `entry.title` in your search results.
        
        The default implementation returns `force_text(obj)`.
        """
        return force_text(obj)
        
    def get_description(self, obj):
        """
        Returns the description of this search result. This is given medium priority in search result ranking.
        
        You can access the description of the search entry as `entry.description` in your search results. Since
        this should contains a short description of the search entry, it's excellent for providing a summary
        in your search results.
        
        The default implementation returns `""`.
        """
        return ""
        
    def get_content(self, obj):
        """
        Returns the content of this search result. This is given low priority in search result ranking.
        
        You can access the content of the search entry as `entry.content` in your search results, although
        this field generally contains a big mess of search data so is less suitable for frontend display.
        
        The default implementation returns all the registered fields in your model joined together.
        """
        # Get the field names to look up.
        field_names = self.fields or (field.name for field in self.model._meta.fields if isinstance(field, (models.CharField, models.TextField)))
        # Exclude named fields.
        field_names = (field_name for field_name in field_names if field_name not in self.exclude)
        # Create the text.
        return self.prepare_content(" ".join(
            force_text(self._resolve_field(obj, field_name))
            for field_name in field_names
        ))
    
    def get_url(self, obj):
        """Return the URL of the given obj."""
        if hasattr(obj, "get_absolute_url"):
            return obj.get_absolute_url()
        return ""
    
    def get_meta(self, obj):
        """Returns a dictionary of meta information about the given obj."""
        return dict(
            (field_name, self._resolve_field(obj, field_name))
            for field_name in self.store
        )
        
    def get_live_queryset(self):
        """
        Returns the queryset of objects that should be considered live.
        
        If this returns None, then all objects should be considered live, which is more efficient.
        """
        return None


class SearchEngineError(Exception):

    """Something went wrong with a search engine."""


class RegistrationError(SearchEngineError):

    """Something went wrong when registering a model with a search engine."""
    
    
class SearchContextError(Exception):
    
    """Something went wrong with the search context management."""


def _bulk_save_search_entries(search_entries, batch_size=100):
    """Creates the given search entry data in the most efficient way possible."""
    if search_entries:
        if hasattr(SearchEntry.objects, "bulk_create"):
            search_entries = iter(search_entries)
            while True:
                search_entry_batch = list(islice(search_entries, 0, batch_size))
                if not search_entry_batch:
                    break
                SearchEntry.objects.bulk_create(search_entry_batch)
        else:
            for search_entry in search_entries:
                search_entry.save()


class SearchContextManager(local):

    """A thread-local context manager used to manage saving search data."""
    
    def __init__(self):
        """Initializes the search context."""
        self._stack = []
        # Connect to the signalling framework.
        request_finished.connect(self._request_finished_receiver)
    
    def is_active(self):
        """Checks that this search context is active."""
        return bool(self._stack)
    
    def _assert_active(self):
        """Ensures that the search context is active."""
        if not self.is_active():
            raise SearchContextError("The search context is not active.")
        
    def start(self):
        """Starts a level in the search context."""
        self._stack.append((set(), False))
    
    def add_to_context(self, engine, obj):
        """Adds an object to the current context, if active."""
        self._assert_active()
        objects, _ = self._stack[-1]
        objects.add((engine, obj))
    
    def invalidate(self):
        """Marks this search context as broken, so should not be commited."""
        self._assert_active()
        objects, _ = self._stack[-1]
        self._stack[-1] = (objects, True)
        
    def is_invalid(self):
        """Checks whether this search context is invalid."""
        self._assert_active()
        _, is_invalid = self._stack[-1]
        return is_invalid
    
    def end(self):
        """Ends a level in the search context."""
        self._assert_active()
        # Save all the models.
        tasks, is_invalid = self._stack.pop()
        if not is_invalid:
            _bulk_save_search_entries(list(chain.from_iterable(engine._update_obj_index_iter(obj) for engine, obj in tasks)))
    
    # Context management.
            
    def update_index(self):
        """
        Marks up a block of code as requiring the search indexes to be updated.
        
        The returned context manager can also be used as a decorator.
        """
        return SearchContext(self)
    
    # Signalling hooks.
        
    def _request_finished_receiver(self, **kwargs):
        """
        Called at the end of a request, ensuring that any open contexts
        are closed. Not closing all active contexts can cause memory leaks
        and weird behaviour.
        """
        while self.is_active():
            self.end()
            
            
class SearchContext(object):

    """An individual context for a search index update."""

    def __init__(self, context_manager):
        """Initializes the search index context."""
        self._context_manager = context_manager
    
    def __enter__(self):
        """Enters a block of search index management."""
        self._context_manager.start()
        
    def __exit__(self, exc_type, exc_value, traceback):
        """Leaves a block of search index management."""
        try:
            if exc_type is not None:
                self._context_manager.invalidate()
        finally:
            self._context_manager.end()
        
    def __call__(self, func):
        """Allows this search index context to be used as a decorator."""
        @wraps(func)
        def do_search_context(*args, **kwargs):
            self.__enter__()
            exception = False
            try:
                return func(*args, **kwargs)
            except:
                exception = True
                if not self.__exit__(*sys.exc_info()):
                    raise
            finally:
                if not exception:
                    self.__exit__(None, None, None)
        return do_search_context
        
            
# The shared, thread-safe search context manager.
search_context_manager = SearchContextManager()


class SearchEngine(object):

    """A search engine capable of performing multi-table searches."""
    
    _created_engines = WeakValueDictionary()
    
    @classmethod
    def get_created_engines(cls):
        """Returns all created search engines."""
        return list(cls._created_engines.items())
    
    def __init__(self, engine_slug, search_context_manager=search_context_manager):
        """Initializes the search engine."""
        # Check the slug is unique for this project.
        if engine_slug in SearchEngine._created_engines:
            raise SearchEngineError("A search engine has already been created with the slug {engine_slug!r}".format(
                engine_slug = engine_slug,
            ))
        # Initialize thie engine.
        self._registered_models = {}
        self._engine_slug = engine_slug
        # Store the search context.
        self._search_context_manager = search_context_manager
        # Store a reference to this engine.
        self.__class__._created_engines[engine_slug] = self

    def is_registered(self, model):
        """Checks whether the given model is registered with this search engine."""
        return model in self._registered_models

    def register(self, model, adapter_cls=SearchAdapter, **field_overrides):
        """
        Registers the given model with this search engine.
        
        If the given model is already registered with this search engine, a
        RegistrationError will be raised.
        """
        # Add in custom live filters.
        if isinstance(model, QuerySet):
            live_queryset = model
            model = model.model
            field_overrides["get_live_queryset"] = lambda self_: live_queryset.all()
        # Check for existing registration.
        if self.is_registered(model):
            raise RegistrationError("{model!r} is already registered with this search engine".format(
                model = model,
            ))
        # Perform any customization.
        if field_overrides:
            # Conversion to str is needed because Python 2 doesn't accept unicode for class name
            adapter_cls = type(str("Custom") + adapter_cls.__name__, (adapter_cls,), field_overrides)
        # Perform the registration.
        adapter_obj = adapter_cls(model)
        self._registered_models[model] = adapter_obj
        # Connect to the signalling framework.
        post_save.connect(self._post_save_receiver, model)
        pre_delete.connect(self._pre_delete_receiver, model)
    
    def unregister(self, model):
        """
        Unregisters the given model with this search engine.
        
        If the given model is not registered with this search engine, a RegistrationError
        will be raised.
        """
        # Add in custom live filters.
        if isinstance(model, QuerySet):
            model = model.model
        # Check for registration.
        if not self.is_registered(model):
            raise RegistrationError("{model!r} is not registered with this search engine".format(
                model = model,
            ))
        # Perform the unregistration.
        del self._registered_models[model]
        # Disconnect from the signalling framework.
        post_save.disconnect(self._post_save_receiver, model)
        pre_delete.disconnect(self._pre_delete_receiver, model)
        
    def get_registered_models(self):
        """Returns a sequence of models that have been registered with this search engine."""
        return list(self._registered_models.keys())
    
    def get_adapter(self, model):
        """Returns the adapter associated with the given model."""
        if self.is_registered(model):
            return self._registered_models[model]
        raise RegistrationError("{model!r} is not registered with this search engine".format(
            model = model,
        ))
    
    def _get_entries_for_obj(self, obj):
        """Returns a queryset of entries associate with the given obj."""
        model = obj.__class__
        content_type = ContentType.objects.get_for_model(model)
        object_id = force_text(obj.pk)
        # Get the basic list of search entries.
        search_entries = SearchEntry.objects.filter(
            content_type = content_type,
            engine_slug = self._engine_slug,
        )
        if has_int_pk(model):
            # Do a fast indexed lookup.
            object_id_int = int(obj.pk)
            search_entries = search_entries.filter(
                object_id_int = object_id_int,
            )
        else:
            # Alas, have to do a slow unindexed lookup.
            object_id_int = None
            search_entries = search_entries.filter(
                object_id = object_id,
            )
        return object_id_int, search_entries
    
    def _update_obj_index_iter(self, obj):
        """Either updates the given object index, or yields an unsaved search entry."""
        model = obj.__class__
        adapter = self.get_adapter(model)
        content_type = ContentType.objects.get_for_model(model)
        object_id = force_text(obj.pk)
        # Create the search entry data.
        search_entry_data = {
            "engine_slug": self._engine_slug,
            "title": adapter.get_title(obj),
            "description": adapter.get_description(obj),
            "content": adapter.get_content(obj),
            "url": adapter.get_url(obj),
            "meta_encoded": json.dumps(adapter.get_meta(obj)),
        }
        # Try to get the existing search entry.
        object_id_int, search_entries = self._get_entries_for_obj(obj)
        # Attempt to update the search entries.
        update_count = search_entries.update(**search_entry_data)
        if update_count == 0:
            # This is the first time the entry was created.
            search_entry_data.update((
                ("content_type", content_type),
                ("object_id", object_id),
                ("object_id_int", object_id_int),
            ))
            yield SearchEntry(**search_entry_data)
        elif update_count > 1:
            # Oh no! Somehow we've got duplicated search entries!
            search_entries.exclude(id=search_entries[0].id).delete()
    
    def update_obj_index(self, obj):
        """Updates the search index for the given obj."""
        _bulk_save_search_entries(list(self._update_obj_index_iter(obj)))
        
    # Signalling hooks.
            
    def _post_save_receiver(self, instance, **kwargs):
        """Signal handler for when a registered model has been saved."""
        if self._search_context_manager.is_active():
            self._search_context_manager.add_to_context(self, instance)
        else:
            self.update_obj_index(instance)
            
    def _pre_delete_receiver(self, instance, **kwargs):
        """Signal handler for when a registered model has been deleted."""
        _, search_entries = self._get_entries_for_obj(instance)
        search_entries.delete()
        
    # Searching.
    
    def _create_model_filter(self, models):
        """Creates a filter for the given model/queryset list."""
        filters = Q()
        for model in models:
            filter = Q()
            # Process querysets.
            if isinstance(model, QuerySet):
                sub_queryset = model
                model = model.model
                queryset = sub_queryset.values_list("pk", flat=True)
                if has_int_pk(model):
                    filter &= Q(
                        object_id_int__in = queryset,
                    )
                else:
                    live_ids = list(queryset)
                    if live_ids:
                        filter &= Q(
                            object_id__in = live_ids,
                        )
                    else:
                        # HACK: There is a bug in Django (https://code.djangoproject.com/ticket/15145) that messes up __in queries when the iterable is empty.
                        # This bit of nonsense ensures that this aspect of the query will be impossible to fulfill.
                        filter &= Q(
                            content_type = ContentType.objects.get_for_model(model).id + 1,
                        )
            # Add the model to the filter.
            content_type = ContentType.objects.get_for_model(model)
            filter &= Q(
                content_type = content_type,
            )
            # Combine with the other filters.
            filters |= filter
        return filters
    
    def _get_included_models(self, models):
        """Returns an iterable of models and querysets that should be included in the search query."""
        for model in models or self.get_registered_models():
            if isinstance(model, QuerySet):
                yield model
            else:
                adaptor = self.get_adapter(model)
                queryset = adaptor.get_live_queryset()
                if queryset is None:
                    yield model
                else:
                    yield queryset.all()
    
    def search(self, search_text, models=(), exclude=(), ranking=True):
        """Performs a search using the given text, returning a queryset of SearchEntry."""
        # Check for blank search text.
        search_text = search_text.strip()
        if not search_text:
            return SearchEntry.objects.none()
        # Get the initial queryset.
        queryset = SearchEntry.objects.filter(
            engine_slug = self._engine_slug,
        )
        # Process the allowed models.
        queryset = queryset.filter(
            self._create_model_filter(self._get_included_models(models))
        ).exclude(
            self._create_model_filter(exclude)
        )
        # Perform the backend-specific full text match.
        backend = get_backend()
        queryset = backend.do_search(self._engine_slug, queryset, search_text)
        # Perform the backend-specific full-text ranking.
        if ranking:
            queryset = backend.do_search_ranking(self._engine_slug, queryset, search_text)
        # Return the complete queryset.
        return queryset
        
    def filter(self, queryset, search_text, ranking=True):
        """
        Filters the given model or queryset using the given text, returning the
        modified queryset.
        """
        # If the queryset is a model, get all of them.
        if isinstance(queryset, type) and issubclass(queryset, models.Model):
            queryset = queryset._default_manager.all()
        # Check for blank search text.
        search_text = search_text.strip()
        if not search_text:
            return queryset
        # Perform the backend-specific full text match.
        backend = get_backend()
        queryset = backend.do_filter(self._engine_slug, queryset, search_text)
        # Perform the backend-specific full-text ranking.
        if ranking:
            queryset = backend.do_filter_ranking(self._engine_slug, queryset, search_text)
        # Return the complete queryset.
        return queryset


# The default search engine.
default_search_engine = SearchEngine("default")


# The cache for the initialized backend.
_backend_cache = None


def get_backend():
    """Initializes and returns the search backend."""
    global _backend_cache
    # Try to use the cached backend.
    if _backend_cache is not None:
        return _backend_cache
    # Load the backend class.
    backend_name = getattr(settings, "WATSON_BACKEND", "watson.backends.AdaptiveSearchBackend")
    backend_module_name, backend_cls_name = backend_name.rsplit(".", 1)
    backend_module = import_module(backend_module_name)
    try:
        backend_cls = getattr(backend_module, backend_cls_name)
    except AttributeError:
        raise ImproperlyConfigured("Could not find a class named {backend_module_name!r} in {backend_cls_name!r}".format(
            backend_module_name = backend_module_name,
            backend_cls_name = backend_cls_name,
        ))
    # Initialize the backend.
    backend = backend_cls()
    _backend_cache = backend
    return backend<|MERGE_RESOLUTION|>--- conflicted
+++ resolved
@@ -2,13 +2,8 @@
 
 from __future__ import unicode_literals
 
-import sys
-<<<<<<< HEAD
+import sys, json
 from itertools import chain, islice
-=======
-import json
-from itertools import chain
->>>>>>> 6f2e5214
 from threading import local
 from functools import wraps
 from weakref import WeakValueDictionary
