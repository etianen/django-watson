"""Rebuilds the database indices needed by django-watson."""

from __future__ import unicode_literals, print_function

from django.core.management.base import BaseCommand, CommandError
from django.apps import apps
from django.contrib import admin
from django.contrib.contenttypes.models import ContentType
from django.db import transaction
from django.utils.encoding import force_text
from django.utils.translation import activate
from django.conf import settings


from watson.search import SearchEngine, _bulk_save_search_entries
from watson.models import SearchEntry


# Sets up registration for django-watson's admin integration.
admin.autodiscover()


def get_engine(engine_slug_):
    """returns search engine with a given name"""
    try:
        return [x[1] for x in SearchEngine.get_created_engines() if x[0] == engine_slug_][0]
    except IndexError:
        raise CommandError("Search Engine \"%s\" is not registered!" % force_text(engine_slug_))


def rebuild_index_for_model(model_, engine_slug_, verbosity_, slim_=False):
    """rebuilds index for a model"""

    search_engine_ = get_engine(engine_slug_)

    local_refreshed_model_count = [0]  # HACK: Allows assignment to outer scope.

    def iter_search_entries():
        # Only index specified objects if slim_ is True
        if slim_ and search_engine_._registered_models[model_].get_live_queryset():
            obj_list = search_engine_._registered_models[model_].get_live_queryset()
        else:
            obj_list = model_._default_manager.all()

        for obj in obj_list.iterator():
            for search_entry in search_engine_._update_obj_index_iter(obj):
                yield search_entry
            local_refreshed_model_count[0] += 1
            if verbosity_ >= 3:
                print(
                    "Refreshed search entry for {model} {obj} "
                    "in {engine_slug!r} search engine.".format(
                        model=force_text(model_._meta.verbose_name),
                        obj=force_text(obj),
                        engine_slug=force_text(engine_slug_),
                    )
                )
        if verbosity_ == 2:
            print(
                "Refreshed {local_refreshed_model_count} {model} search entry(s) "
                "in {engine_slug!r} search engine.".format(
                    model=force_text(model_._meta.verbose_name),
                    local_refreshed_model_count=local_refreshed_model_count[0],
                    engine_slug=force_text(engine_slug_),
                )
            )
    _bulk_save_search_entries(iter_search_entries())
    return local_refreshed_model_count[0]


class Command(BaseCommand):
    args = "[[--engine=search_engine] <app.model|model> <app.model|model> ... ]"
    help = "Rebuilds the database indices needed by django-watson. " \
           "You can (re-)build index for selected models by specifying them"

    def add_arguments(self, parser):
        parser.add_argument("apps", nargs="*", action="store", default=[])
        parser.add_argument(
            '--engine',
            action="store",
            help='Search engine models are registered with'
        )
<<<<<<< HEAD

=======
        parser.add_argument(
            '--slim', 
            action='store_true', 
            default=False, 
            help="Only include objects which satisfy the filter specified during \
            model registration. WARNING: buildwatson must be rerun if the filter \
            changes or the index will be incomplete."
        )
        
    @transaction.atomic()
>>>>>>> 0a9ccc4e
    def handle(self, *args, **options):
        """Runs the management command."""
        activate(settings.LANGUAGE_CODE)
        verbosity = int(options.get("verbosity", 1))

        # see if we're asked to use a specific search engine
        if options.get('engine'):
            engine_slug = options['engine']
            engine_selected = True
        else:
            engine_slug = "default"
            engine_selected = False

        # Do we do a partial index?
        slim = options.get("slim")

        # work-around for legacy optparser hack in BaseCommand. In Django=1.10 the
        # args are collected in options['apps'], but in earlier versions they are
        # kept in args.
        if len(options['apps']):
            args = options['apps']

        # get the search engine we'll be checking registered models for, may be "default"
        search_engine = get_engine(engine_slug)
        models = []
        for model_name in args:
            try:
                model = apps.get_model(*model_name.split("."))  # app label, model name
            except TypeError:  # were we given only model name without app_name?
                registered_models = search_engine.get_registered_models()
                matching_models = [x for x in registered_models if x.__name__ == model_name]
                if len(matching_models) > 1:
                    raise CommandError("Model name \"%s\" is not unique, cannot continue!" % model_name)
                if matching_models:
                    model = matching_models[0]
                else:
                    model = None
            if model is None or not search_engine.is_registered(model):
                raise CommandError(
                    "Model \"%s\" is not registered with django-watson search engine \"%s\"!"
                    % (force_text(model_name), force_text(engine_slug))
                )
            models.append(model)

        refreshed_model_count = 0

        if models:  # request for (re-)building index for a subset of registered models
            if verbosity >= 3:
                print("Using search engine \"%s\"" % engine_slug)
            for model in models:
                refreshed_model_count += rebuild_index_for_model(model, engine_slug, verbosity, slim_=slim)

        else:  # full rebuild (for one or all search engines)
            if engine_selected:
                engine_slugs = [engine_slug]
                if verbosity >= 2:
                    # let user know the search engine if they selected one
                    print("Rebuilding models registered with search engine \"%s\"" % force_text(engine_slug))
            else:  # loop through all engines
                engine_slugs = [x[0] for x in SearchEngine.get_created_engines()]

            for engine_slug in engine_slugs:
                search_engine = get_engine(engine_slug)
                registered_models = search_engine.get_registered_models()
                # Rebuild the index for all registered models.
                for model in registered_models:
                    refreshed_model_count += rebuild_index_for_model(model, engine_slug, verbosity, slim_=slim)

                # Clean out any search entries that exist for stale content types.
                # Only do it during full rebuild
                valid_content_types = [ContentType.objects.get_for_model(model) for model in registered_models]
                stale_entries = SearchEntry.objects.filter(
                    engine_slug=engine_slug,
                ).exclude(
                    content_type__in=valid_content_types
                )
                stale_entry_count = stale_entries.count()
                if stale_entry_count > 0:
                    stale_entries.delete()
                if verbosity >= 1:
                    print(
                        "Deleted {stale_entry_count} stale search entry(s) "
                        "in {engine_slug!r} search engine.".format(
                            stale_entry_count=stale_entry_count,
                            engine_slug=force_text(engine_slug),
                        )
                    )

        if verbosity == 1:
            print(
                "Refreshed {refreshed_model_count} search entry(s) "
                "in {engine_slug!r} search engine.".format(
                    refreshed_model_count=refreshed_model_count,
                    engine_slug=force_text(engine_slug),
                )
            )<|MERGE_RESOLUTION|>--- conflicted
+++ resolved
@@ -80,9 +80,6 @@
             action="store",
             help='Search engine models are registered with'
         )
-<<<<<<< HEAD
-
-=======
         parser.add_argument(
             '--slim', 
             action='store_true', 
@@ -92,8 +89,6 @@
             changes or the index will be incomplete."
         )
         
-    @transaction.atomic()
->>>>>>> 0a9ccc4e
     def handle(self, *args, **options):
         """Runs the management command."""
         activate(settings.LANGUAGE_CODE)
