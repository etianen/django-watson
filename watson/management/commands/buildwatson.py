"""Rebuilds the database indices needed by django-watson."""

from __future__ import unicode_literals, print_function

from django.core.management.base import BaseCommand, CommandError
from django.apps import apps
from django.contrib import admin
from django.contrib.contenttypes.models import ContentType
from django.db import transaction
from django.utils.encoding import force_text
from django.utils.translation import activate
from django.conf import settings


from watson.search import SearchEngine, _bulk_save_search_entries
from watson.models import SearchEntry


# Sets up registration for django-watson's admin integration.
admin.autodiscover()


def get_engine(engine_slug_):
    """returns search engine with a given name"""
    try:
        return [x[1] for x in SearchEngine.get_created_engines() if x[0] == engine_slug_][0]
    except IndexError:
        raise CommandError("Search Engine \"%s\" is not registered!" % force_text(engine_slug_))


<<<<<<< HEAD
def rebuild_index_for_model(model_, engine_slug_, verbosity_, slim_=False):
=======
def rebuild_index_for_model(model_, engine_slug_, verbosity_, batch_size_=100):
>>>>>>> 8fd25737
    """rebuilds index for a model"""

    search_engine_ = get_engine(engine_slug_)

    local_refreshed_model_count = [0]  # HACK: Allows assignment to outer scope.

    def iter_search_entries():
        # Only index specified objects if slim_ is True
        if slim_ and search_engine_._registered_models[model_].get_live_queryset():
            obj_list = search_engine_._registered_models[model_].get_live_queryset()
        else:
            obj_list = model_._default_manager.all()

        for obj in obj_list.iterator():
            for search_entry in search_engine_._update_obj_index_iter(obj):
                yield search_entry
            local_refreshed_model_count[0] += 1
            if verbosity_ >= 3:
                print(
                    "Refreshed search entry for {model} {obj} "
                    "in {engine_slug!r} search engine.".format(
                        model=force_text(model_._meta.verbose_name),
                        obj=force_text(obj),
                        engine_slug=force_text(engine_slug_),
                    )
                )
        if verbosity_ == 2:
            print(
                "Refreshed {local_refreshed_model_count} {model} search entry(s) "
                "in {engine_slug!r} search engine.".format(
                    model=force_text(model_._meta.verbose_name),
                    local_refreshed_model_count=local_refreshed_model_count[0],
                    engine_slug=force_text(engine_slug_),
                )
            )
    _bulk_save_search_entries(iter_search_entries(), batch_size=batch_size_)
    return local_refreshed_model_count[0]


class Command(BaseCommand):
    args = "[[--engine=search_engine] <app.model|model> <app.model|model> ... ]"
    help = "Rebuilds the database indices needed by django-watson. " \
           "You can (re-)build index for selected models by specifying them"

    def add_arguments(self, parser):
        parser.add_argument("apps", nargs="*", action="store", default=[])
        parser.add_argument(
            '--engine',
            action="store",
            help='Search engine models are registered with'
        )
        parser.add_argument(
<<<<<<< HEAD
            '--slim', 
            action='store_true', 
            default=False, 
            help="Only include objects which satisfy the filter specified during \
            model registration. WARNING: buildwatson must be rerun if the filter \
            changes or the index will be incomplete."
        )
        
=======
            '--batch_size',
            action='store',
            default=100,
            type=int,
            help="The batchsize with which entries will be added to the index."
        )

>>>>>>> 8fd25737
    def handle(self, *args, **options):
        """Runs the management command."""
        activate(settings.LANGUAGE_CODE)
        verbosity = int(options.get("verbosity", 1))

        # see if we're asked to use a specific search engine
        if options.get('engine'):
            engine_slug = options['engine']
            engine_selected = True
        else:
            engine_slug = "default"
            engine_selected = False

<<<<<<< HEAD
        # Do we do a partial index?
        slim = options.get("slim")

=======
        batch_size = options.get("batch_size")
        
>>>>>>> 8fd25737
        # work-around for legacy optparser hack in BaseCommand. In Django=1.10 the
        # args are collected in options['apps'], but in earlier versions they are
        # kept in args.
        if len(options['apps']):
            args = options['apps']

        # get the search engine we'll be checking registered models for, may be "default"
        search_engine = get_engine(engine_slug)
        models = []
        for model_name in args:
            try:
                model = apps.get_model(*model_name.split("."))  # app label, model name
            except TypeError:  # were we given only model name without app_name?
                registered_models = search_engine.get_registered_models()
                matching_models = [x for x in registered_models if x.__name__ == model_name]
                if len(matching_models) > 1:
                    raise CommandError("Model name \"%s\" is not unique, cannot continue!" % model_name)
                if matching_models:
                    model = matching_models[0]
                else:
                    model = None
            if model is None or not search_engine.is_registered(model):
                raise CommandError(
                    "Model \"%s\" is not registered with django-watson search engine \"%s\"!"
                    % (force_text(model_name), force_text(engine_slug))
                )
            models.append(model)

        refreshed_model_count = 0

        if models:  # request for (re-)building index for a subset of registered models
            if verbosity >= 3:
                print("Using search engine \"%s\"" % engine_slug)
            for model in models:
<<<<<<< HEAD
                refreshed_model_count += rebuild_index_for_model(model, engine_slug, verbosity, slim_=slim)
=======
                refreshed_model_count += rebuild_index_for_model(model, engine_slug, verbosity, batch_size_=batch_size)
>>>>>>> 8fd25737

        else:  # full rebuild (for one or all search engines)
            if engine_selected:
                engine_slugs = [engine_slug]
                if verbosity >= 2:
                    # let user know the search engine if they selected one
                    print("Rebuilding models registered with search engine \"%s\"" % force_text(engine_slug))
            else:  # loop through all engines
                engine_slugs = [x[0] for x in SearchEngine.get_created_engines()]

            for engine_slug in engine_slugs:
                search_engine = get_engine(engine_slug)
                registered_models = search_engine.get_registered_models()
                # Rebuild the index for all registered models.
                for model in registered_models:
<<<<<<< HEAD
                    refreshed_model_count += rebuild_index_for_model(model, engine_slug, verbosity, slim_=slim)
=======
                    refreshed_model_count += rebuild_index_for_model(model, engine_slug, verbosity, batch_size_=batch_size)
>>>>>>> 8fd25737

                # Clean out any search entries that exist for stale content types.
                # Only do it during full rebuild
                valid_content_types = [ContentType.objects.get_for_model(model) for model in registered_models]
                stale_entries = SearchEntry.objects.filter(
                    engine_slug=engine_slug,
                ).exclude(
                    content_type__in=valid_content_types
                )
                stale_entry_count = stale_entries.count()
                if stale_entry_count > 0:
                    stale_entries.delete()
                if verbosity >= 1:
                    print(
                        "Deleted {stale_entry_count} stale search entry(s) "
                        "in {engine_slug!r} search engine.".format(
                            stale_entry_count=stale_entry_count,
                            engine_slug=force_text(engine_slug),
                        )
                    )

        if verbosity == 1:
            print(
                "Refreshed {refreshed_model_count} search entry(s) "
                "in {engine_slug!r} search engine.".format(
                    refreshed_model_count=refreshed_model_count,
                    engine_slug=force_text(engine_slug),
                )
            )<|MERGE_RESOLUTION|>--- conflicted
+++ resolved
@@ -28,11 +28,7 @@
         raise CommandError("Search Engine \"%s\" is not registered!" % force_text(engine_slug_))
 
 
-<<<<<<< HEAD
-def rebuild_index_for_model(model_, engine_slug_, verbosity_, slim_=False):
-=======
-def rebuild_index_for_model(model_, engine_slug_, verbosity_, batch_size_=100):
->>>>>>> 8fd25737
+def rebuild_index_for_model(model_, engine_slug_, verbosity_, slim_=False, batch_size_=100):
     """rebuilds index for a model"""
 
     search_engine_ = get_engine(engine_slug_)
@@ -85,7 +81,6 @@
             help='Search engine models are registered with'
         )
         parser.add_argument(
-<<<<<<< HEAD
             '--slim', 
             action='store_true', 
             default=False, 
@@ -93,8 +88,7 @@
             model registration. WARNING: buildwatson must be rerun if the filter \
             changes or the index will be incomplete."
         )
-        
-=======
+        parser.add_argument
             '--batch_size',
             action='store',
             default=100,
@@ -102,7 +96,6 @@
             help="The batchsize with which entries will be added to the index."
         )
 
->>>>>>> 8fd25737
     def handle(self, *args, **options):
         """Runs the management command."""
         activate(settings.LANGUAGE_CODE)
@@ -116,14 +109,10 @@
             engine_slug = "default"
             engine_selected = False
 
-<<<<<<< HEAD
-        # Do we do a partial index?
+        # Do we do a partial index and how large should the batches be?
         slim = options.get("slim")
-
-=======
         batch_size = options.get("batch_size")
         
->>>>>>> 8fd25737
         # work-around for legacy optparser hack in BaseCommand. In Django=1.10 the
         # args are collected in options['apps'], but in earlier versions they are
         # kept in args.
@@ -158,11 +147,7 @@
             if verbosity >= 3:
                 print("Using search engine \"%s\"" % engine_slug)
             for model in models:
-<<<<<<< HEAD
-                refreshed_model_count += rebuild_index_for_model(model, engine_slug, verbosity, slim_=slim)
-=======
-                refreshed_model_count += rebuild_index_for_model(model, engine_slug, verbosity, batch_size_=batch_size)
->>>>>>> 8fd25737
+                refreshed_model_count += rebuild_index_for_model(model, engine_slug, verbosity, slim_=slim, batch_size_=batch_size)
 
         else:  # full rebuild (for one or all search engines)
             if engine_selected:
@@ -178,11 +163,7 @@
                 registered_models = search_engine.get_registered_models()
                 # Rebuild the index for all registered models.
                 for model in registered_models:
-<<<<<<< HEAD
-                    refreshed_model_count += rebuild_index_for_model(model, engine_slug, verbosity, slim_=slim)
-=======
-                    refreshed_model_count += rebuild_index_for_model(model, engine_slug, verbosity, batch_size_=batch_size)
->>>>>>> 8fd25737
+                    refreshed_model_count += rebuild_index_for_model(model, engine_slug, verbosity, slim_=slim, batch_size_=batch_size)
 
                 # Clean out any search entries that exist for stale content types.
                 # Only do it during full rebuild
